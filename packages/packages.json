{
    "dev": {
        "contract/valory/dynamic_contribution/0.1.0": "bafybeifxeoufydwijhip32hbvz4b64qouoranadccv7x6t73lgogr2tilq",
        "skill/valory/dynamic_nft_abci/0.1.0": "bafybeic6nccsmvbalb3fni6vfmt557yrwdmbrx4dkmlxuw52tijpurvnlu",
<<<<<<< HEAD
        "skill/valory/contribution_skill_abci/0.1.0": "bafybeigtfihwwx5y36yc44dh44lwny73zv53sbyrvexoxpxzdha3gstf6m",
        "agent/valory/contribution/0.1.0": "bafybeido7dgarvv6mwt3u4v26ynbgtvk5lfiqm5gjjtgj74izrrp453xpi",
        "service/valory/contribution/0.1.0": "bafybeihwriovl3dd6hew7k2s3lcamnlkkyxlzqesfnzooennnfhw2fidvi"
=======
        "skill/valory/contribution_abci/0.1.0": "bafybeicm2zetehnk6qajdfjdlvxr4yazrpahe2kbrzrt5rmcbgc27wjf3a",
        "agent/valory/contribution/0.1.0": "bafybeif67ugh66olrqicugjcsgkhljz56f6m5ee33keqdxwyb2dphzkbx4",
        "service/valory/contribution/0.1.0": "bafybeidyfzhsixksmk3ughqx274v66nny4bs5h6vnzyzewttbuzyt7goce"
>>>>>>> f749f461
    },
    "third_party": {
        "protocol/open_aea/signing/1.0.0": "bafybeiambqptflge33eemdhis2whik67hjplfnqwieoa6wblzlaf7vuo44",
        "protocol/valory/abci/0.1.0": "bafybeiaw3tzlg3rkvnn5fcufblktmfwngmxugn4yo7pyjp76zz6aqtqcay",
        "protocol/valory/contract_api/1.0.0": "bafybeiaxbrvgtbdrh4lslskuxyp4awyr4whcx3nqq5yrr6vimzsxg5dy64",
        "protocol/valory/http/1.0.0": "bafybeigzqo2zaakcjtzzsm6dh4x73v72xg6ctk6muyp5uq5ueb7y34fbxy",
        "protocol/valory/ledger_api/1.0.0": "bafybeih7rhi5zvfvwakx5ifgxsz2cfipeecsh7bm3gnudjxtvhrygpcftq",
        "protocol/valory/acn/1.1.0": "bafybeifontek6tvaecatoauiule3j3id6xoktpjubvuqi3h2jkzqg7zh7a",
        "protocol/valory/tendermint/0.1.0": "bafybeihcnjhovvyyfbkuw5sjyfx2lfd4soeocfqzxz54g67333m6nk5gxq",
        "skill/valory/abstract_abci/0.1.0": "bafybeibqgoxd25itxyuauou6xybiwu3nxkhqwxklggvdwcg42b7expnflq",
        "skill/valory/reset_pause_abci/0.1.0": "bafybeibq5tl6xf4g22ojzzeglylbanu5nxfsf6s6g7uf3yubogpv3acc4q",
        "skill/valory/registration_abci/0.1.0": "bafybeibvuyylbaxqits6eskh5i3wrtyglr4l7gmahvcaqevphv7haj5mbi",
        "skill/valory/abstract_round_abci/0.1.0": "bafybeih7sibc3evofk3fnmfijavyp6hhkku7fg4l336qysqwlnhvjhsvlm",
        "contract/valory/service_registry/0.1.0": "bafybeigs4cvpzyubnyw4cblgzqgkvrkrbpzsexxppcufxvssltxyx3ahua",
        "connection/valory/abci/0.1.0": "bafybeihgmvw7m7eyexwbqx4kkg5o4shqvmpnreizv743n5bmes3jdz6jr4",
        "connection/valory/http_client/0.23.0": "bafybeihz3tubwado7j3wlivndzzuj3c6fdsp4ra5r3nqixn3ufawzo3wii",
        "connection/valory/ledger/0.19.0": "bafybeiadc25se7dgnn4mufztwpzdono4xsfs45qknzdqyi3gckn6ccuv44",
        "connection/valory/p2p_libp2p_client/0.1.0": "bafybeidkk33xbga54szmitk6uwsi3ef56hbbdbuasltqtiyki34hgfpnxa",
        "connection/fetchai/http_server/0.22.0": "bafybeiaf2w3jfemqu4zrtfzewexh5ttqytvhv4tqfzcrv6qxsqnxrv7eu4"
    }
}<|MERGE_RESOLUTION|>--- conflicted
+++ resolved
@@ -2,15 +2,9 @@
     "dev": {
         "contract/valory/dynamic_contribution/0.1.0": "bafybeifxeoufydwijhip32hbvz4b64qouoranadccv7x6t73lgogr2tilq",
         "skill/valory/dynamic_nft_abci/0.1.0": "bafybeic6nccsmvbalb3fni6vfmt557yrwdmbrx4dkmlxuw52tijpurvnlu",
-<<<<<<< HEAD
-        "skill/valory/contribution_skill_abci/0.1.0": "bafybeigtfihwwx5y36yc44dh44lwny73zv53sbyrvexoxpxzdha3gstf6m",
-        "agent/valory/contribution/0.1.0": "bafybeido7dgarvv6mwt3u4v26ynbgtvk5lfiqm5gjjtgj74izrrp453xpi",
-        "service/valory/contribution/0.1.0": "bafybeihwriovl3dd6hew7k2s3lcamnlkkyxlzqesfnzooennnfhw2fidvi"
-=======
         "skill/valory/contribution_abci/0.1.0": "bafybeicm2zetehnk6qajdfjdlvxr4yazrpahe2kbrzrt5rmcbgc27wjf3a",
         "agent/valory/contribution/0.1.0": "bafybeif67ugh66olrqicugjcsgkhljz56f6m5ee33keqdxwyb2dphzkbx4",
-        "service/valory/contribution/0.1.0": "bafybeidyfzhsixksmk3ughqx274v66nny4bs5h6vnzyzewttbuzyt7goce"
->>>>>>> f749f461
+        "service/valory/contribution/0.1.0": "bafybeie535d6im74ldvnqqjggtzpkuikht6or4r5flwdtl5l7dpepwxuta"
     },
     "third_party": {
         "protocol/open_aea/signing/1.0.0": "bafybeiambqptflge33eemdhis2whik67hjplfnqwieoa6wblzlaf7vuo44",
