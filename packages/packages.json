--- conflicted
+++ resolved
@@ -1,18 +1,10 @@
 {
     "dev": {
-<<<<<<< HEAD
-        "contract/valory/dynamic_contribution/0.1.0": "bafybeic2s5czfunipvbm3zd7mr7dqpr2znagjupe7vj62ruqfuofhw3bxi",
-        "skill/valory/dynamic_nft_abci/0.1.0": "bafybeidhe4aanhxpygqqype4xm5frpxqzjwkzqkdqxxvckphvlwqggjeta",
-        "skill/valory/contribution_skill_abci/0.1.0": "bafybeifh543elop7wz77bqewucdcipr465wjgjiwznxuksnkehzgxyycna",
-        "agent/valory/contribution/0.1.0": "bafybeibyma5tor4tgqkihcebf66kg5sf6tl4aulgv7ghiymypg23gdvuca",
-        "service/valory/contribution/0.1.0": "bafybeiakjdygkirmw5l35ymcwises2ud7xho6azbsqov76ejc3rdo44fxm"
-=======
         "contract/valory/dynamic_contribution/0.1.0": "bafybeibrwlbahbflnbe72o5x6vfn7qryqyn2mwluqxjvqs4luy5rkiq7fi",
         "skill/valory/dynamic_nft_abci/0.1.0": "bafybeighriwfysp35v5chgrv4z7qjvwgcr7bgichqadeaa44lyrg2qhwyi",
         "skill/valory/contribution_skill_abci/0.1.0": "bafybeica6sxijtz2iewf6x7yesxlnojdnm7i2q3ztnmadlbpnr4m7apv2q",
         "agent/valory/contribution/0.1.0": "bafybeiceolcmzagvuxv7b4gbyfyh2ybksnz7vayjwgrngzpvputnohej7y",
         "service/valory/contribution/0.1.0": "bafybeieecrhvkif3dvxgddw6v7pi64sn6dihm2rpwckjy2aj6fh7lj3kyy"
->>>>>>> a3fb936a
     },
     "third_party": {
         "protocol/open_aea/signing/1.0.0": "bafybeiambqptflge33eemdhis2whik67hjplfnqwieoa6wblzlaf7vuo44",
