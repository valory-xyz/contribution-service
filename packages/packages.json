{
    "dev": {
<<<<<<< HEAD
        "contract/valory/dynamic_contribution/0.1.0": "bafybeibrwlbahbflnbe72o5x6vfn7qryqyn2mwluqxjvqs4luy5rkiq7fi",
        "skill/valory/dynamic_nft_abci/0.1.0": "bafybeidbsaqwb5tewln3lkespp2wlurzyqpjwdxpzy75poieev453tqod4",
        "skill/valory/contribution_skill_abci/0.1.0": "bafybeid2ijq3urvc2u3sfelyf3zim5l76bmgora3plvmarhpue5okdwnhq",
        "agent/valory/contribution/0.1.0": "bafybeibl2lc3rpgfdf4zlqzqjqcgo35f7jc3t32ovijkgwjosvxm7h7afm",
        "service/valory/contribution/0.1.0": "bafybeiapysmpwvls4z5wauh3owyqgtuw4dr5ov2kkufptqhsncqsjshqby"
=======
        "contract/valory/dynamic_contribution/0.1.0": "bafybeiarslnpix5zt6st25ccwvqsmszui4g7c67z5xyui4hgfjfctmce7y",
        "skill/valory/dynamic_nft_abci/0.1.0": "bafybeigy3wrwezpbph2iuw7nwtapg6ciekydq5qmee2wuhyy3p45abjtfq",
        "skill/valory/contribution_skill_abci/0.1.0": "bafybeid7snbibqio3oopipjwjv2nsah3dyum5j2gsx476ddyjhija77yba",
        "agent/valory/contribution/0.1.0": "bafybeidvgkreqji5fgojqta7a5t7dgve5a7cnjyovvfzwkxbxcudazh65i",
        "service/valory/contribution/0.1.0": "bafybeibjqei7gdffweradytaxwkjtc46uzf6teyw3k553thg72xblvm3hi"
>>>>>>> 466b16d6
    },
    "third_party": {
        "protocol/open_aea/signing/1.0.0": "bafybeiambqptflge33eemdhis2whik67hjplfnqwieoa6wblzlaf7vuo44",
        "protocol/valory/abci/0.1.0": "bafybeiaw3tzlg3rkvnn5fcufblktmfwngmxugn4yo7pyjp76zz6aqtqcay",
        "protocol/valory/contract_api/1.0.0": "bafybeiaxbrvgtbdrh4lslskuxyp4awyr4whcx3nqq5yrr6vimzsxg5dy64",
        "protocol/valory/http/1.0.0": "bafybeigzqo2zaakcjtzzsm6dh4x73v72xg6ctk6muyp5uq5ueb7y34fbxy",
        "protocol/valory/ledger_api/1.0.0": "bafybeih7rhi5zvfvwakx5ifgxsz2cfipeecsh7bm3gnudjxtvhrygpcftq",
        "protocol/valory/acn/1.1.0": "bafybeifontek6tvaecatoauiule3j3id6xoktpjubvuqi3h2jkzqg7zh7a",
        "protocol/valory/tendermint/0.1.0": "bafybeihcnjhovvyyfbkuw5sjyfx2lfd4soeocfqzxz54g67333m6nk5gxq",
        "skill/valory/abstract_abci/0.1.0": "bafybeihkcgjgyoleu6jgwhpffkzvflmybajlz5k2fkxhl3nngbbo6xzlsy",
        "skill/valory/reset_pause_abci/0.1.0": "bafybeihlsjhy4dpiulgdof3noh6dlzvr6wkywcwbsrti45labn7htrfg3y",
        "skill/valory/registration_abci/0.1.0": "bafybeicuz3f4tvowd2xwcl5w4ck56rm5abfoyng3cmbprovpch4u6eexge",
        "skill/valory/abstract_round_abci/0.1.0": "bafybeifh4qtjurq5637ykxexzexca5l4n6t4ujw26tpnern2swajanvhny",
        "contract/valory/service_registry/0.1.0": "bafybeiew24hgsjdasaqiikhulfa2rxgnh7pzpv2zzfwnsyfzbnrcj6dvjm",
        "connection/valory/abci/0.1.0": "bafybeihwpl24rodaaacw5dpsmeazaaelm5j263fqderxm5xn7f5penm2bq",
        "connection/valory/http_client/0.23.0": "bafybeihz3tubwado7j3wlivndzzuj3c6fdsp4ra5r3nqixn3ufawzo3wii",
        "connection/valory/ledger/0.19.0": "bafybeiadc25se7dgnn4mufztwpzdono4xsfs45qknzdqyi3gckn6ccuv44",
        "connection/valory/p2p_libp2p_client/0.1.0": "bafybeidkk33xbga54szmitk6uwsi3ef56hbbdbuasltqtiyki34hgfpnxa",
        "connection/fetchai/http_server/0.22.0": "bafybeiaf2w3jfemqu4zrtfzewexh5ttqytvhv4tqfzcrv6qxsqnxrv7eu4"
    }
}<|MERGE_RESOLUTION|>--- conflicted
+++ resolved
@@ -1,18 +1,10 @@
 {
     "dev": {
-<<<<<<< HEAD
-        "contract/valory/dynamic_contribution/0.1.0": "bafybeibrwlbahbflnbe72o5x6vfn7qryqyn2mwluqxjvqs4luy5rkiq7fi",
-        "skill/valory/dynamic_nft_abci/0.1.0": "bafybeidbsaqwb5tewln3lkespp2wlurzyqpjwdxpzy75poieev453tqod4",
-        "skill/valory/contribution_skill_abci/0.1.0": "bafybeid2ijq3urvc2u3sfelyf3zim5l76bmgora3plvmarhpue5okdwnhq",
-        "agent/valory/contribution/0.1.0": "bafybeibl2lc3rpgfdf4zlqzqjqcgo35f7jc3t32ovijkgwjosvxm7h7afm",
-        "service/valory/contribution/0.1.0": "bafybeiapysmpwvls4z5wauh3owyqgtuw4dr5ov2kkufptqhsncqsjshqby"
-=======
         "contract/valory/dynamic_contribution/0.1.0": "bafybeiarslnpix5zt6st25ccwvqsmszui4g7c67z5xyui4hgfjfctmce7y",
         "skill/valory/dynamic_nft_abci/0.1.0": "bafybeigy3wrwezpbph2iuw7nwtapg6ciekydq5qmee2wuhyy3p45abjtfq",
         "skill/valory/contribution_skill_abci/0.1.0": "bafybeid7snbibqio3oopipjwjv2nsah3dyum5j2gsx476ddyjhija77yba",
-        "agent/valory/contribution/0.1.0": "bafybeidvgkreqji5fgojqta7a5t7dgve5a7cnjyovvfzwkxbxcudazh65i",
-        "service/valory/contribution/0.1.0": "bafybeibjqei7gdffweradytaxwkjtc46uzf6teyw3k553thg72xblvm3hi"
->>>>>>> 466b16d6
+        "agent/valory/contribution/0.1.0": "bafybeibgywwn7xeck2ct2l2fm7smwc7omzolgdivsabaej74nhbpnphyzi",
+        "service/valory/contribution/0.1.0": "bafybeicq6ystbc56c4cmvpnhjc3u3a546u73ynrdwl2t56ezh6nlcw7g34"
     },
     "third_party": {
         "protocol/open_aea/signing/1.0.0": "bafybeiambqptflge33eemdhis2whik67hjplfnqwieoa6wblzlaf7vuo44",
