{
    "dev": {
        "contract/valory/dynamic_contribution/0.1.0": "bafybeigrhhytf5lqnu7xy7faz7cghzpye6dnvq2zhkqeydrrnpmtkpudyi",
<<<<<<< HEAD
        "skill/valory/dynamic_nft_abci/0.1.0": "bafybeib4s7yno2yl2izfiyfuss2j7bczzzzsoyg64zsjiji4zzefgjhj5u",
        "skill/valory/contribution_abci/0.1.0": "bafybeiawjxo7kn3dftv5ddwjfpjl5o36vfl25k6a4tvfxidt4zit7fz4iu",
        "agent/valory/contribution/0.1.0": "bafybeibelny6qrtqwlpubvgipeiieythg7p2xe4k7vjzcbwkphcgybqjiq",
        "service/valory/contribution/0.1.0": "bafybeifg5xlag32x7ftfrdt3urasvp4by3mrixnvexr45wfb5dvgtcnkgm"
=======
        "skill/valory/dynamic_nft_abci/0.1.0": "bafybeibzq6pacfqhivpisykb3qsssaay634jqbtmfyotyksox5igiac2su",
        "skill/valory/contribution_abci/0.1.0": "bafybeidlp5zyxenvgkf5hvklk3n46b2v7eu6su65yopsd2yfnx5hryyl3y",
        "agent/valory/contribution/0.1.0": "bafybeidobzjefknckpmjck5agyyqeedkjcimzyky3iinceo4jj6dild234",
        "service/valory/contribution/0.1.0": "bafybeib2pcse32ckuddhpsxqz5kft3ffmxvwnr62rmpddvnshb4revfvu4"
>>>>>>> c9fd2ad8
    },
    "third_party": {
        "protocol/open_aea/signing/1.0.0": "bafybeiclsbgrviyxbmi2vex5ze3dhr7ywohrqedebx26jozayxvroqtegq",
        "protocol/valory/abci/0.1.0": "bafybeihkgako44fzgurcv4hgbems4ptdtosae4lopnnr75eczb6kx3x2lm",
        "protocol/valory/contract_api/1.0.0": "bafybeif32nchkgn6yet7e5gt4auhf7lsahxnj4t36kxbw55p3gi7qpeuxq",
        "protocol/valory/http/1.0.0": "bafybeifru3qs6udfzprax7jxktbsuzn7immfvi3scgfspifq3zdxwkgvnm",
        "protocol/valory/ledger_api/1.0.0": "bafybeigqr4y3ykz3iulrcoqmji7hy3dxaoy7zmyyzff4ivpbubcpwdknai",
        "protocol/valory/acn/1.1.0": "bafybeieldogmtf3m4jdsvt4vvyay3jh54rjn3deasymfw43vz3o42vigmq",
        "protocol/valory/ipfs/0.1.0": "bafybeigknxxwh2xts7ijbacils4a4cgq7jhcdvwahshbw22zw5hnncsfla",
        "protocol/valory/tendermint/0.1.0": "bafybeiep2dilpmu3je4z2kq7yc7l6n7ax5knwfax2ufvmnflt3uj2wrbju",
        "skill/valory/abstract_abci/0.1.0": "bafybeidwizzka3qjotu35zzstoqunp3hjhkx6oojqnlwqsvd3qnjjpmusq",
        "skill/valory/reset_pause_abci/0.1.0": "bafybeifs6zpg5nbvuapmxafzo6fdhoz5ebpiujetvk243apo3iwl2rn45i",
        "skill/valory/registration_abci/0.1.0": "bafybeihai2otcmnb2w7k64bnwf5qagfexg5gqow74xhj3wynikgdxre3ka",
        "skill/valory/abstract_round_abci/0.1.0": "bafybeicvbxixjsu3bgjk5frqz5mq2kmv44grwd6324viz4tehw3yejfhji",
        "contract/valory/service_registry/0.1.0": "bafybeic6lh2z6g4vq2ykgydkhriahewhgztw7fspnfwpptd45nulkmgd7i",
        "connection/valory/abci/0.1.0": "bafybeib56ojddzexxbapowofypmpk6zeznqaumwgj7ftneb5ua6sk5k5vm",
        "connection/valory/http_client/0.23.0": "bafybeigggahci7hq6tr3tyueatgkvgn73y4b3av2vk7vtr7jkeuwsqcteq",
        "connection/valory/ipfs/0.1.0": "bafybeihtvkn5uv3ibumme7zzmrxx7iehc6lnjhil726h2jidpdzzjnd5ay",
        "connection/valory/ledger/0.19.0": "bafybeicpxyoxez7lperltamvikxu6vzk2lhqakbivce4nzywyzoqbxoogm",
        "connection/valory/p2p_libp2p_client/0.1.0": "bafybeiayoofxmj6z3pasn2akqj3udgq2ta2ar6mv6zoehstul2btvv3gqa",
        "connection/fetchai/http_server/0.22.0": "bafybeic7p2e2ey44k6yv3dzznepekggceqc6mxb55e4xovcjnr3qym5ncu"
    }
}<|MERGE_RESOLUTION|>--- conflicted
+++ resolved
@@ -1,17 +1,10 @@
 {
     "dev": {
         "contract/valory/dynamic_contribution/0.1.0": "bafybeigrhhytf5lqnu7xy7faz7cghzpye6dnvq2zhkqeydrrnpmtkpudyi",
-<<<<<<< HEAD
-        "skill/valory/dynamic_nft_abci/0.1.0": "bafybeib4s7yno2yl2izfiyfuss2j7bczzzzsoyg64zsjiji4zzefgjhj5u",
-        "skill/valory/contribution_abci/0.1.0": "bafybeiawjxo7kn3dftv5ddwjfpjl5o36vfl25k6a4tvfxidt4zit7fz4iu",
-        "agent/valory/contribution/0.1.0": "bafybeibelny6qrtqwlpubvgipeiieythg7p2xe4k7vjzcbwkphcgybqjiq",
-        "service/valory/contribution/0.1.0": "bafybeifg5xlag32x7ftfrdt3urasvp4by3mrixnvexr45wfb5dvgtcnkgm"
-=======
         "skill/valory/dynamic_nft_abci/0.1.0": "bafybeibzq6pacfqhivpisykb3qsssaay634jqbtmfyotyksox5igiac2su",
-        "skill/valory/contribution_abci/0.1.0": "bafybeidlp5zyxenvgkf5hvklk3n46b2v7eu6su65yopsd2yfnx5hryyl3y",
-        "agent/valory/contribution/0.1.0": "bafybeidobzjefknckpmjck5agyyqeedkjcimzyky3iinceo4jj6dild234",
-        "service/valory/contribution/0.1.0": "bafybeib2pcse32ckuddhpsxqz5kft3ffmxvwnr62rmpddvnshb4revfvu4"
->>>>>>> c9fd2ad8
+        "skill/valory/contribution_abci/0.1.0": "bafybeidcana3zcq5jnjrzf3b7p57r6ggqgrbegsmwziabckev5w4gb74um",
+        "agent/valory/contribution/0.1.0": "bafybeidnba4vefxieeoihsujdssisnbqnpvy5a2ul6dqg4ujxbthw4ytau",
+        "service/valory/contribution/0.1.0": "bafybeih53rbrybe6hzydbizekpdsuah4ae52ogfnooucoug7ufntd3eezq"
     },
     "third_party": {
         "protocol/open_aea/signing/1.0.0": "bafybeiclsbgrviyxbmi2vex5ze3dhr7ywohrqedebx26jozayxvroqtegq",
