name: contribution_skill_abci
author: valory
version: 0.1.0
type: skill
description: The chained abci for the contribution skill.
license: Apache-2.0
aea_version: '>=1.0.0, <2.0.0'
fingerprint:
  __init__.py: bafybeihrdde2hozs5v5nwwwf3vvinneyxtdyni4bbqlxp7r222sqajlaai
  behaviours.py: bafybeicezipgftkdnvvsccc7pdlwdbhxoddz4ojphaqtu52jfhsvmjreoq
  composition.py: bafybeibyizxv3lhtfp5atshgwvwtoyehxot2akng25zgjicets7r3iadtq
  dialogues.py: bafybeiflpquascygrfxcgb4ufiigqykmvbxlgbrxxa6cxmiy6f4w3aknmq
  fsm_specification.yaml: bafybeidoaqcaa5egcpvshcb56jdas4h2thtxql4mguty62uuuqglon6n54
  handlers.py: bafybeidaowt474fmhewix74bmb4ewp5xksxzugntrwnhpmtzjokeysr3tm
  models.py: bafybeig33yrjdds7r2ek7qzddaqxnfn4o42lspbl275bihf6ec2k22y5au
  tests/__init__.py: bafybeicukkp7ajzvqtmpedzwo23azuorvy5qtftadsxbwmv5zhk2tktjc4
  tests/test_behaviours.py: bafybeigvr3eugdknpa7id4nem4ln73vhm4jgf2soayc2qsmt66fs24ctzm
  tests/test_dialogues.py: bafybeigbzt4ran7uhltd7bkcjcyjzjj4l2dm4w2bw3bbvqx573bv4g5jzu
  tests/test_handlers.py: bafybeiaomqulgu76t37hqdb5cjqbl6gqj7epekadbxjmoiszgcuzbeujsi
  tests/test_models.py: bafybeiaxapvzgj44jnd6vautsex47w5npsoznadvvwb4isph55qgbz7rua
fingerprint_ignore_patterns: []
connections: []
contracts: []
protocols: []
skills:
- valory/abstract_round_abci:0.1.0:bafybeia5meor4p77p62khoddlqj4vg5rxiwi3djxc7feusgein6adi7t7m
<<<<<<< HEAD
- valory/dynamic_nft_abci:0.1.0:bafybeias23kzwhp5svp3bo3j3t2k4jnhmzvn325il6ektj36lpqlkwu2ku
=======
- valory/dynamic_nft_abci:0.1.0:bafybeicydtpstc7azcsfcdqnmpoiohvjapljwz2qir2msxq3w6r5z3f5h4
>>>>>>> dee67030
- valory/registration_abci:0.1.0:bafybeib2cr65zmunztkr3miy4sa2pwlsj2dsi4pz7rwtgg75xczc7hrj3q
- valory/reset_pause_abci:0.1.0:bafybeie3qy5v3ggc54bmrubd27kbofrkw6srgbggo3b6ewssw3pbxjuvla
behaviours:
  main:
    args: {}
    class_name: ContributionSkillConsensusBehaviour
handlers:
  abci:
    args: {}
    class_name: ABCIRoundHandler
  contract_api:
    args: {}
    class_name: ContractApiHandler
  http:
    args: {}
    class_name: HttpHandler
  ledger_api:
    args: {}
    class_name: LedgerApiHandler
  signing:
    args: {}
    class_name: SigningHandler
  tendermint:
    args: {}
    class_name: TendermintHandler
models:
  abci_dialogues:
    args: {}
    class_name: AbciDialogues
  benchmark_tool:
    args:
      log_dir: /logs
    class_name: BenchmarkTool
  contract_api_dialogues:
    args: {}
    class_name: ContractApiDialogues
  http_dialogues:
    args: {}
    class_name: HttpDialogues
  ledger_api_dialogues:
    args: {}
    class_name: LedgerApiDialogues
  params:
    args:
      basic_image_cid: bafybeig6tvnwaw4lfcth5e4g2ggro2df6i5np5ed3h3w5jt3f4dc4otlf4
      cleanup_history_depth: 1
      cleanup_history_depth_current: null
      consensus:
        max_participants: 1
      drand_public_key: 868f005eb8e6e4ca0a47c8a77ceaa5309a47978a7c71bc5cce96366b5d7a569937c529eeda66c7293784a9402801af31
      dynamic_contribution_contract_address: '0x7C3B976434faE9986050B26089649D9f63314BD8'
      genesis_config:
        genesis_time: '2022-09-26T00:00:00.000000000Z'
        chain_id: chain-c4daS1
        consensus_params:
          block:
            max_bytes: '22020096'
            max_gas: '-1'
            time_iota_ms: '1000'
          evidence:
            max_age_num_blocks: '100000'
            max_age_duration: '172800000000000'
            max_bytes: '1048576'
          validator:
            pub_key_types:
            - ed25519
          version: {}
        voting_power: '10'
      ipfs_domain_name: /dns/registry.autonolas.tech/tcp/443/https
      ipfs_gateway_base_url: https://gateway.staging.autonolas.tech/ipfs/
      keeper_timeout: 30.0
      leaderboard_api_key: null
      leaderboard_base_endpoint: https://sheets.googleapis.com/v4/spreadsheets
      leaderboard_layers_range: Layers!B1:Z2
      leaderboard_points_range: Ranking!B2:C302
      leaderboard_sheet_id: 1XuDTpR68FvgEV_DN6lzZfQpi0M8rs5OzEBOSUFTWS1A
      max_healthcheck: 120
      observation_interval: 10
      on_chain_service_id: null
      reset_tendermint_after: 2
      retry_attempts: 400
      retry_timeout: 3
      round_timeout_seconds: 30.0
      service_id: contribution_service
      service_registry_address: null
      sleep_time: 1
      tendermint_check_sleep_delay: 3
      tendermint_com_url: http://localhost:8080
      tendermint_max_retries: 5
      tendermint_url: http://localhost:26657
      token_uri_base: https://pfp.staging.autonolas.tech/
      whitelist_api_key: null
      whitelist_endpoint: http://localhost
    class_name: Params
  requests:
    args: {}
    class_name: Requests
  signing_dialogues:
    args: {}
    class_name: SigningDialogues
  state:
    args: {}
    class_name: SharedState
  tendermint_dialogues:
    args: {}
    class_name: TendermintDialogues
dependencies:
  open-aea-cli-ipfs:
    version: <2.0.0,>=1.24.0
is_abstract: false<|MERGE_RESOLUTION|>--- conflicted
+++ resolved
@@ -24,11 +24,7 @@
 protocols: []
 skills:
 - valory/abstract_round_abci:0.1.0:bafybeia5meor4p77p62khoddlqj4vg5rxiwi3djxc7feusgein6adi7t7m
-<<<<<<< HEAD
-- valory/dynamic_nft_abci:0.1.0:bafybeias23kzwhp5svp3bo3j3t2k4jnhmzvn325il6ektj36lpqlkwu2ku
-=======
-- valory/dynamic_nft_abci:0.1.0:bafybeicydtpstc7azcsfcdqnmpoiohvjapljwz2qir2msxq3w6r5z3f5h4
->>>>>>> dee67030
+- valory/dynamic_nft_abci:0.1.0:bafybeibvn2f525agr7qmxygonab22put4cnqufio3njnpi66zr6uxw7zie
 - valory/registration_abci:0.1.0:bafybeib2cr65zmunztkr3miy4sa2pwlsj2dsi4pz7rwtgg75xczc7hrj3q
 - valory/reset_pause_abci:0.1.0:bafybeie3qy5v3ggc54bmrubd27kbofrkw6srgbggo3b6ewssw3pbxjuvla
 behaviours:
@@ -79,7 +75,7 @@
       consensus:
         max_participants: 1
       drand_public_key: 868f005eb8e6e4ca0a47c8a77ceaa5309a47978a7c71bc5cce96366b5d7a569937c529eeda66c7293784a9402801af31
-      dynamic_contribution_contract_address: '0x7C3B976434faE9986050B26089649D9f63314BD8'
+      dynamic_contribution_contract_address: '0x9A676e781A523b5d0C0e43731313A708CB607508'
       genesis_config:
         genesis_time: '2022-09-26T00:00:00.000000000Z'
         chain_id: chain-c4daS1
@@ -104,7 +100,7 @@
       leaderboard_base_endpoint: https://sheets.googleapis.com/v4/spreadsheets
       leaderboard_layers_range: Layers!B1:Z2
       leaderboard_points_range: Ranking!B2:C302
-      leaderboard_sheet_id: 1XuDTpR68FvgEV_DN6lzZfQpi0M8rs5OzEBOSUFTWS1A
+      leaderboard_sheet_id: 1m7jUYBoK4bFF0F2ZRnT60wUCAMWGMJ_ZfALsLfW5Dxc
       max_healthcheck: 120
       observation_interval: 10
       on_chain_service_id: null
