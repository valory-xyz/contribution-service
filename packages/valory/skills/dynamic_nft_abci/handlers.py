# -*- coding: utf-8 -*-
# ------------------------------------------------------------------------------
#
#   Copyright 2022 Valory AG
#
#   Licensed under the Apache License, Version 2.0 (the "License");
#   you may not use this file except in compliance with the License.
#   You may obtain a copy of the License at
#
#       http://www.apache.org/licenses/LICENSE-2.0
#
#   Unless required by applicable law or agreed to in writing, software
#   distributed under the License is distributed on an "AS IS" BASIS,
#   WITHOUT WARRANTIES OR CONDITIONS OF ANY KIND, either express or implied.
#   See the License for the specific language governing permissions and
#   limitations under the License.
#
# ------------------------------------------------------------------------------

"""This module contains the handlers for the skill of DynamicNFTAbciApp."""

import json
import re
from typing import Callable, Dict, Optional, Tuple, cast
from urllib.parse import urlparse

from aea.exceptions import AEAEnforceError
from aea.protocols.base import Message

from packages.fetchai.connections.http_server.connection import (
    PUBLIC_ID as HTTP_SERVER_PUBLIC_ID,
)
from packages.valory.protocols.http.message import HttpMessage
from packages.valory.skills.abstract_round_abci.handlers import (
    ABCIRoundHandler as BaseABCIRoundHandler,
)
from packages.valory.skills.abstract_round_abci.handlers import (
    ContractApiHandler as BaseContractApiHandler,
)
from packages.valory.skills.abstract_round_abci.handlers import (
    HttpHandler as BaseHttpHandler,
)
from packages.valory.skills.abstract_round_abci.handlers import (
    LedgerApiHandler as BaseLedgerApiHandler,
)
from packages.valory.skills.abstract_round_abci.handlers import (
    SigningHandler as BaseSigningHandler,
)
from packages.valory.skills.abstract_round_abci.handlers import (
    TendermintHandler as BaseTendermintHandler,
)
from packages.valory.skills.dynamic_nft_abci.dialogues import (
    HttpDialogue,
    HttpDialogues,
)
from packages.valory.skills.dynamic_nft_abci.rounds import SynchronizedData


ABCIRoundHandler = BaseABCIRoundHandler
SigningHandler = BaseSigningHandler
LedgerApiHandler = BaseLedgerApiHandler
ContractApiHandler = BaseContractApiHandler
TendermintHandler = BaseTendermintHandler
OK_CODE = 200
NOT_FOUND_CODE = 404
BAD_REQUEST_CODE = 400


class HttpHandler(BaseHttpHandler):
    """This implements the echo handler."""

    SUPPORTED_PROTOCOL = HttpMessage.protocol_id

    def setup(self) -> None:
        """Implement the setup."""
        uri_base_hostname = urlparse(self.context.params.token_uri_base).hostname
        hostname_regex = rf".*({uri_base_hostname}|localhost|127.0.0.1)(:\d+)?"
        address_regex = r"0x[a-fA-F0-9]{40}"

        self.handler_url_regex = rf"{hostname_regex}\/.*"
        self.metadata_url_regex = rf"{hostname_regex}\/\d+"
        self.leaderboard_url_regex = rf"{hostname_regex}\/leaderboard"
        self.address_status_url_regex = (
            rf"{hostname_regex}\/address_status/(?P<address>{address_regex})"
        )
        self.link_wallet_url_regex = rf"{hostname_regex}\/link"

        self.json_content_header = "Content-Type: application/json\n"

    @property
    def synchronized_data(self) -> SynchronizedData:
        """Return the synchronized data."""
        return SynchronizedData(
            db=self.context.state.round_sequence.latest_synchronized_data.db
        )

    def _get_handler(self, http_msg: HttpMessage) -> Tuple[Optional[Callable], Dict]:
        """Check if an url is meant to be handled in this handler and return its handling method

        We expect url to match the pattern {hostname}/.*,
        where hostname is allowed to be localhost, 127.0.0.1 or the token_uri_base's hostname.
        Examples:
            localhost:8000/0
            127.0.0.1:8000/100
            https://pfp.staging.autonolas.tech/45
            http://pfp.staging.autonolas.tech/120

        :param url: the url to check
        :returns: the handling method if the message is intended to be handled by this handler, None otherwise, and the regex captures
        """

        # hassatr raises here so we need a try-except even for attr checking purposes
        try:
            if not hasattr(http_msg, "url"):
                return None, {}
        except AEAEnforceError:
            return None, {}

        if not re.match(self.handler_url_regex, http_msg.url):
            self.context.logger.info(
                f"The url {http_msg.url} does not match the DynamicNFT HttpHandler's pattern"
            )
            return None, {}

        if http_msg.method in ("get", "head"):

            if re.match(self.metadata_url_regex, http_msg.url):
                return self._handle_get_metadata, {}

            if re.match(self.leaderboard_url_regex, http_msg.url):
                return self._handle_get_leaderboard, {}

            m = re.match(self.address_status_url_regex, http_msg.url)
            if m:
                return self._handle_get_address_status, m.groupdict()

        if http_msg.method in ("post"):

            if re.match(self.link_wallet_url_regex, http_msg.url):
                return self._handle_post_link, {}

        self.context.logger.info(
            f"The message [{http_msg.method}] {http_msg.url} is intended for the DynamicNFT HttpHandler but did not match any valid pattern"
        )
        return self._handle_bad_request, {}

    def handle(self, message: Message) -> None:
        """
        Implement the reaction to an envelope.

        :param message: the message
        """
        http_msg = cast(HttpMessage, message)
        handler, kwargs = self._get_handler(http_msg)

        # Check if this message is for this skill. If not, send to super()
        if (
            http_msg.performative != HttpMessage.Performative.REQUEST
            or message.sender != str(HTTP_SERVER_PUBLIC_ID.without_hash())
            or not handler
        ):
            super().handle(message)
            return

        # Retrieve dialogues
        http_dialogues = cast(HttpDialogues, self.context.http_dialogues)
        http_dialogue = cast(HttpDialogue, http_dialogues.update(http_msg))

        # Invalid message
        if http_dialogue is None:
            self.context.logger.info(
                "Received invalid http message={}, unidentified dialogue.".format(
                    http_msg
                )
            )
            return

        # Handle message
        self.context.logger.info(
            "Received http request with method={}, url={} and body={!r}".format(
                http_msg.method,
                http_msg.url,
                http_msg.body,
            )
        )
        handler(http_msg, http_dialogue, **kwargs)

    def _handle_bad_request(
        self, http_msg: HttpMessage, http_dialogue: HttpDialogue
    ) -> None:
        """
        Handle a Http bad request.

        :param http_msg: the http message
        :param http_dialogue: the http dialogue
        """
        http_response = http_dialogue.reply(
            performative=HttpMessage.Performative.RESPONSE,
            target_message=http_msg,
            version=http_msg.version,
            status_code=BAD_REQUEST_CODE,
            status_text="Bad request",
            headers=http_msg.headers,
            body=b"",
        )

        # Send response
        self.context.logger.info("Responding with: {}".format(http_response))
        self.context.outbox.put_message(message=http_response)

    def _handle_get_metadata(
        self, http_msg: HttpMessage, http_dialogue: HttpDialogue
    ) -> None:
        """
        Handle the metadata Http request.

        :param http_msg: the http message
        :param http_dialogue: the http dialogue
        """
        # Get the requested uri and the redirects table
        request_uri = http_msg.url
        token_id = request_uri.split("/")[-1]
        redirects = self.synchronized_data.redirects

        # Token not in redirects
        if token_id not in redirects:
            self.context.logger.info(
                f"Requested URL {request_uri} is not present in redirect table"
            )
            self._send_not_found_response(http_msg, http_dialogue)
            return

        # Token in redirects
        self.context.logger.info(
            f"Requested URL {request_uri} is present in redirect table"
        )

<<<<<<< HEAD
        redirect_uri = redirects[token_id]
        image_hash = redirect_uri.split("/")[-1]  # get the hash only
=======
            redirect_uri = redirects[token_id]
            image_hash = redirect_uri.split("/")[-1]  # get the hash only

            # Build token metadata
            metadata = {
                "title": "Autonolas Contribute Badges",
                "name": f"Badge {token_id}",
                "description": "This NFT recognizes the contributions made by the holder to the Autonolas Community.",
                "image": f"ipfs://{image_hash}",
                "attributes": [],  # TODO: add attributes
            }

            self.context.logger.info(f"Responding with token metadata={metadata}")

            content_header = "Content-Type: application/json\n"

            http_response = http_dialogue.reply(
                performative=HttpMessage.Performative.RESPONSE,
                target_message=http_msg,
                version=http_msg.version,
                status_code=OK_CODE,
                status_text="Success",
                headers=f"{content_header}{http_msg.headers}",
                body=json.dumps(metadata).encode("utf-8"),
            )
>>>>>>> 7ca8f068

        # Build token metadata
        metadata = {
            "title": "Autonolas Contribute Badges",
            "name": f"Badge {token_id}",
            "description": "This NFT recognizes the contributions made by the holder to the Autonolas Community.",
            "image": f"ipfs://{image_hash}",
            "attributes": [],  # TODO: add attributes
        }

        self.context.logger.info(f"Responding with token metadata={metadata}")
        self._send_ok_response(http_msg, http_dialogue, metadata)

    def _handle_get_leaderboard(
        self, http_msg: HttpMessage, http_dialogue: HttpDialogue
    ) -> None:
        """
        Handle the leaderboard Http request.

        :param http_msg: the http message
        :param http_dialogue: the http dialogue
        """
        data = {"result": self.context.sheet.read()}
        self._send_ok_response(http_msg, http_dialogue, data)

    def _handle_get_address_status(
        self, http_msg: HttpMessage, http_dialogue: HttpDialogue, address: str
    ) -> None:
        """
        Handle the address_status Http request.

        :param http_msg: the http message
        :param http_dialogue: the http dialogue
        """
        data = {
            "address": address,
            "status": self.context.sheet.get_wallet_status(wallet_address=address),
        }
        self._send_ok_response(http_msg, http_dialogue, data)

    def _handle_post_link(
        self, http_msg: HttpMessage, http_dialogue: HttpDialogue
    ) -> None:
        """
        Handle the link Http request.

        :param http_msg: the http message
        :param http_dialogue: the http dialogue
        """
        body = json.loads(http_msg.body)

        if "discord_id" not in body or "wallet_address" not in body:
            self._send_not_found_response(http_msg, http_dialogue)
            return

        discord_id = str(body["discord_id"])
        wallet_address = body["wallet_address"]

        self.context.sheet.write(discord_id=discord_id, wallet_address=wallet_address)
        self._send_ok_response(http_msg, http_dialogue, {})

    def _send_ok_response(
        self, http_msg: HttpMessage, http_dialogue: HttpDialogue, data: Dict
    ) -> None:
        """Send an OK response with the provided data"""
        http_response = http_dialogue.reply(
            performative=HttpMessage.Performative.RESPONSE,
            target_message=http_msg,
            version=http_msg.version,
            status_code=OK_CODE,
            status_text="Success",
            headers=f"{self.json_content_header}{http_msg.headers}",
            body=json.dumps(data).encode("utf-8"),
        )

        # Send response
        self.context.logger.info("Responding with: {}".format(http_response))
        self.context.outbox.put_message(message=http_response)

    def _send_not_found_response(
        self, http_msg: HttpMessage, http_dialogue: HttpDialogue
    ) -> None:
        """Send an not found response"""
        http_response = http_dialogue.reply(
            performative=HttpMessage.Performative.RESPONSE,
            target_message=http_msg,
            version=http_msg.version,
            status_code=NOT_FOUND_CODE,
            status_text="Not found",
            headers=http_msg.headers,
            body=b"",
        )
        # Send response
        self.context.logger.info("Responding with: {}".format(http_response))
        self.context.outbox.put_message(message=http_response)<|MERGE_RESOLUTION|>--- conflicted
+++ resolved
@@ -235,12 +235,8 @@
             f"Requested URL {request_uri} is present in redirect table"
         )
 
-<<<<<<< HEAD
         redirect_uri = redirects[token_id]
         image_hash = redirect_uri.split("/")[-1]  # get the hash only
-=======
-            redirect_uri = redirects[token_id]
-            image_hash = redirect_uri.split("/")[-1]  # get the hash only
 
             # Build token metadata
             metadata = {
@@ -250,30 +246,6 @@
                 "image": f"ipfs://{image_hash}",
                 "attributes": [],  # TODO: add attributes
             }
-
-            self.context.logger.info(f"Responding with token metadata={metadata}")
-
-            content_header = "Content-Type: application/json\n"
-
-            http_response = http_dialogue.reply(
-                performative=HttpMessage.Performative.RESPONSE,
-                target_message=http_msg,
-                version=http_msg.version,
-                status_code=OK_CODE,
-                status_text="Success",
-                headers=f"{content_header}{http_msg.headers}",
-                body=json.dumps(metadata).encode("utf-8"),
-            )
->>>>>>> 7ca8f068
-
-        # Build token metadata
-        metadata = {
-            "title": "Autonolas Contribute Badges",
-            "name": f"Badge {token_id}",
-            "description": "This NFT recognizes the contributions made by the holder to the Autonolas Community.",
-            "image": f"ipfs://{image_hash}",
-            "attributes": [],  # TODO: add attributes
-        }
 
         self.context.logger.info(f"Responding with token metadata={metadata}")
         self._send_ok_response(http_msg, http_dialogue, metadata)
