--- conflicted
+++ resolved
@@ -237,13 +237,8 @@
 
             token_to_data = self.synchronized_data.token_to_data
             images = self.synchronized_data.images
-<<<<<<< HEAD
             updates = self.synchronized_data.most_voted_token_updates
-=======
-            redirects = self.synchronized_data.redirects
-            updates = self.synchronized_data.most_voted_member_updates
             last_update_time = json.loads(self.most_voted_payload)["last_update_time"]
->>>>>>> 54601d5d
 
             for (
                 token_id,
@@ -255,13 +250,8 @@
 
             synchronized_data = self.synchronized_data.update(
                 synchronized_data_class=SynchronizedData,
-<<<<<<< HEAD
                 token_to_data=token_to_data,
-=======
-                members=members,
-                redirects=redirects,
                 last_update_time=last_update_time,
->>>>>>> 54601d5d
             )
             return synchronized_data, Event.DONE
         if not self.is_majority_possible(
@@ -317,13 +307,8 @@
     event_to_timeout: EventToTimeout = {
         Event.ROUND_TIMEOUT: 30.0,
     }
-<<<<<<< HEAD
-    cross_period_persisted_keys: List[str] = ["token_to_data", "images"]
-=======
     cross_period_persisted_keys: List[str] = [
-        "members",
+        "token_to_data",
         "images",
-        "redirects",
         "last_update_time",
-    ]
->>>>>>> 54601d5d
+    ]