--- conflicted
+++ resolved
@@ -812,13 +812,8 @@
         self.context.logger.info(
             f"Current tokens: {self.synchronized_data.token_to_data}\n"
             f"Current images: {self.synchronized_data.images}\n"
-<<<<<<< HEAD
+            f"Last update timestamp: {last_update_time}\n"
             f"Updating database tables. Updates: {self.synchronized_data.most_voted_token_updates}\n"
-=======
-            f"Current redirects: {self.synchronized_data.redirects}\n"
-            f"Updating database tables. Updates: {self.synchronized_data.most_voted_member_updates}\n"
-            f"Last update timestamp: {last_update_time}\n"
->>>>>>> 54601d5d
         )
 
         with self.context.benchmark_tool.measure(
