--- conflicted
+++ resolved
@@ -49,7 +49,20 @@
 )
 
 
-<<<<<<< HEAD
+@pytest.fixture(scope="module")
+def ipfs_daemon() -> Iterator[bool]:
+    """Starts an IPFS daemon for the tests."""
+    print("Starting IPFS daemon...")
+    daemon = IPFSDaemon()
+    daemon.start()
+    yield daemon.is_started()
+    print("Tearing down IPFS daemon...")
+    daemon.stop()
+
+
+use_ipfs_daemon = pytest.mark.usefixtures("ipfs_daemon")
+
+
 DUMMY_LEADERBOARD = {
     "0x54EfA9b1865FFE8c528fb375A7A606149598932A": 1500,
     "0x3c03a080638b3c176aB7D9ed56E25bC416dFf525": 900,
@@ -81,20 +94,6 @@
     f"{GOOGLE_SHEETS_ENDPOINT}/{SHEET_ID}/values:batchGet?"
     f"ranges={DEFAULT_CELL_RANGE_POINTS}&ranges={DEFAULT_CELL_RANGE_LAYERS}&key={GOOGLE_API_KEY}"
 )
-=======
-@pytest.fixture(scope="module")
-def ipfs_daemon() -> Iterator[bool]:
-    """Starts an IPFS daemon for the tests."""
-    print("Starting IPFS daemon...")
-    daemon = IPFSDaemon()
-    daemon.start()
-    yield daemon.is_started()
-    print("Tearing down IPFS daemon...")
-    daemon.stop()
-
-
-use_ipfs_daemon = pytest.mark.usefixtures("ipfs_daemon")
->>>>>>> c4735931
 
 
 def get_dummy_updates() -> Dict:
