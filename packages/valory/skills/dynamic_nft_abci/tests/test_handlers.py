--- conflicted
+++ resolved
@@ -24,13 +24,8 @@
 import logging
 from dataclasses import dataclass
 from pathlib import Path
-<<<<<<< HEAD
 from typing import Any, Dict, cast
 from unittest.mock import patch
-=======
-from typing import Dict, cast
-from unittest.mock import Mock, patch
->>>>>>> dafe4c3b
 
 import pytest
 from aea.protocols.dialogue.base import DialogueMessage
