--- conflicted
+++ resolved
@@ -186,7 +186,7 @@
             HandlerTestCase(
                 name="healthcheck",
                 request_url=f"{TOKEN_URI_BASE}healthcheck",
-                redirects={},
+                token_to_data={},
                 response_status_code=OK_CODE,
                 response_status_text="Success",
                 response_headers="Content-Type: application/json\nsome_headers",
@@ -218,12 +218,8 @@
                 self.http_handler.context.state, "_round_sequence"
             ) as mock_round_sequence:
                 mock_round_sequence.latest_synchronized_data.db = {
-<<<<<<< HEAD
-                    "token_to_data": test_case.token_to_data
-=======
-                    "redirects": test_case.redirects,
+                    "token_to_data": test_case.token_to_data,
                     "last_update_time": 5,
->>>>>>> 54601d5d
                 }
                 mock_round_sequence.abci_app.last_timestamp.timestamp = lambda: 5
                 self.http_handler.handle(incoming_message)
